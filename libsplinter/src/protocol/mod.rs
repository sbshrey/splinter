// Copyright 2019 Cargill Incorporated
//
// Licensed under the Apache License, Version 2.0 (the "License");
// you may not use this file except in compliance with the License.
// You may obtain a copy of the License at
//
//     http://www.apache.org/licenses/LICENSE-2.0
//
// Unless required by applicable law or agreed to in writing, software
// distributed under the License is distributed on an "AS IS" BASIS,
// WITHOUT WARRANTIES OR CONDITIONS OF ANY KIND, either express or implied.
// See the License for the specific language governing permissions and
// limitations under the License.

//! Protocol versions for various endpoints provided by splinter.

pub const ADMIN_PROTOCOL_VERSION: u32 = 1;

#[cfg(feature = "rest-api")]
pub(crate) const ADMIN_APPLICATION_REGISTRATION_PROTOCOL_MIN: u32 = 1;
#[cfg(feature = "rest-api")]
pub(crate) const ADMIN_SUBMIT_PROTOCOL_MIN: u32 = 1;

#[cfg(all(feature = "rest-api", feature = "proposal-read"))]
pub(crate) const ADMIN_FETCH_PROPOSALS_PROTOCOL_MIN: u32 = 1;

#[cfg(all(feature = "rest-api", feature = "proposal-read"))]
pub(crate) const ADMIN_LIST_PROPOSALS_PROTOCOL_MIN: u32 = 1;

pub const SCABBARD_PROTOCOL_VERSION: u32 = 1;

#[cfg(feature = "rest-api")]
pub(crate) const SCABBARD_SUBSCRIBE_PROTOCOL_MIN: u32 = 1;
#[cfg(feature = "rest-api")]
pub(crate) const SCABBARD_ADD_BATCHES_PROTOCOL_MIN: u32 = 1;
#[cfg(feature = "rest-api")]
pub(crate) const SCABBARD_BATCH_STATUSES_PROTOCOL_MIN: u32 = 1;

#[cfg(all(feature = "scabbard-get-state", feature = "rest-api"))]
pub(crate) const SCABBARD_GET_STATE_PROTOCOL_MIN: u32 = 1;
<<<<<<< HEAD
#[cfg(all(feature = "scabbard-get-state", feature = "rest-api"))]
pub(crate) const SCABBARD_LIST_STATE_PROTOCOL_MIN: u32 = 1;
=======
#[cfg(feature = "scabbard-get-state")]
pub(crate) const SCABBARD_LIST_STATE_PROTOCOL_MIN: u32 = 1;

#[cfg(feature = "biome")]
pub const BIOME_PROTOCOL_VERSION: u32 = 1;

#[cfg(feature = "biome-credentials")]
pub(crate) const BIOME_REGISTER_PROTOCOL_MIN: u32 = 1;
#[cfg(feature = "biome-credentials")]
pub(crate) const BIOME_LOGIN_PROTOCOL_MIN: u32 = 1;
#[cfg(feature = "biome-credentials")]
pub(crate) const BIOME_USER_PROTOCOL_MIN: u32 = 1;
#[cfg(feature = "biome-credentials")]
pub(crate) const BIOME_LIST_USERS_PROTOCOL_MIN: u32 = 1;

#[cfg(feature = "biome-key-management")]
pub(crate) const BIOME_KEYS_PROTOCOL_MIN: u32 = 1;
>>>>>>> 5cd6be09
<|MERGE_RESOLUTION|>--- conflicted
+++ resolved
@@ -38,11 +38,7 @@
 
 #[cfg(all(feature = "scabbard-get-state", feature = "rest-api"))]
 pub(crate) const SCABBARD_GET_STATE_PROTOCOL_MIN: u32 = 1;
-<<<<<<< HEAD
 #[cfg(all(feature = "scabbard-get-state", feature = "rest-api"))]
-pub(crate) const SCABBARD_LIST_STATE_PROTOCOL_MIN: u32 = 1;
-=======
-#[cfg(feature = "scabbard-get-state")]
 pub(crate) const SCABBARD_LIST_STATE_PROTOCOL_MIN: u32 = 1;
 
 #[cfg(feature = "biome")]
@@ -58,5 +54,4 @@
 pub(crate) const BIOME_LIST_USERS_PROTOCOL_MIN: u32 = 1;
 
 #[cfg(feature = "biome-key-management")]
-pub(crate) const BIOME_KEYS_PROTOCOL_MIN: u32 = 1;
->>>>>>> 5cd6be09
+pub(crate) const BIOME_KEYS_PROTOCOL_MIN: u32 = 1;